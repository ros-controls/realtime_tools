--- conflicted
+++ resolved
@@ -151,50 +151,23 @@
     return false;
   }
 
-<<<<<<< HEAD
+  /**
+   * \brief Get the thread object for the publishing thread.
+   *
+   * This can be used to set thread properties.
+   */
   std::thread & get_thread() { return thread_; }
 
+  /**
+   * \brief Get the thread object for the publishing thread.
+   *
+   * This can be used to set thread properties.
+   */
   const std::thread & get_thread() const { return thread_; }
 
-=======
-  /**
-   * \brief Get the thread object for the publishing thread.
-   *
-   * This can be used to set thread properties.
-   */
-  std::thread & get_thread() { return thread_; }
-
-  /**
-   * \brief Get the thread object for the publishing thread.
-   *
-   * This can be used to set thread properties.
-   */
-  const std::thread & get_thread() const { return thread_; }
-
-  [[deprecated(
-    "This getter method will be removed. It is recommended to use the try_publish() instead of "
-    "accessing the msg_ variable.")]]
-  const MessageT & get_msg() const
-  {
-#ifdef _MSC_VER
-#pragma warning(push)
-#pragma warning(disable : 4996)
-#else
-#pragma GCC diagnostic push
-#pragma GCC diagnostic ignored "-Wdeprecated-declarations"
-#endif
-    return msg_;
-#ifdef _MSC_VER
-#pragma warning(pop)
-#else
-#pragma GCC diagnostic pop
-#endif
-  }
-
   /**
    * \brief Get the mutex protecting the stored message.
    */
->>>>>>> c8b85b93
   std::mutex & get_mutex() { return msg_mutex_; }
 
   /**
