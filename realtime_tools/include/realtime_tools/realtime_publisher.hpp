--- conflicted
+++ resolved
@@ -179,79 +179,6 @@
     return false;
   }
 
-<<<<<<< HEAD
-=======
-  /**
-   * \brief Try to publish the given message (deprecated)
-   * \deprecated This method is deprecated and should be replaced with try_publish()
-   *
-   * This method is deprecated and should be replaced with try_publish().
-   * It attempts to publish the given message if the publisher is in a state to do so.
-   * It uses a try_lock to avoid blocking if the mutex is already held by another thread.
-   *
-   * \param [in] msg The message to publish
-   * \return true if the message was successfully published, false otherwise
-   */
-  [[deprecated(
-    "Use try_publish() method instead of this method. This method may be removed in future "
-    "versions.")]]
-  bool tryPublish(const MessageT & msg)
-  {
-    return try_publish(msg);
-  }
-
-  /**
-   * \brief Unlock the msg_ variable for the non-realtime thread to start publishing
-   *
-   * After a successful trylock and after the data is written to the mgs_
-   * variable, the lock has to be released for the message to get
-   * published on the specified topic.
-   */
-  [[deprecated(
-    "Use the try_publish() method to publish the message instead of using this method. This method "
-    "may be removed in future versions.")]]
-  void unlockAndPublish()
-  {
-    turn_.store(State::NON_REALTIME, std::memory_order_release);
-#pragma GCC diagnostic push
-#pragma GCC diagnostic ignored "-Wdeprecated-declarations"
-    unlock();
-#pragma GCC diagnostic pop
-  }
-
-  /**
-   * \brief Acquire the data lock
-   *
-   * This blocking call acquires exclusive access to the msg_ variable.
-   * Use trylock() for non-blocking attempts to acquire the lock.
-   */
-  [[deprecated(
-    "Use the try_publish() method to publish the message instead of using this method. This method "
-    "may be removed in future versions.")]]
-  void lock()
-  {
-    msg_mutex_.lock();
-  }
-
-  /**
-   * \brief Unlocks the data without publishing anything
-   *
-   */
-  [[deprecated(
-    "Use the try_publish() method to publish the message instead of using this method. This method "
-    "may be removed in future versions.")]]
-  void unlock()
-  {
-    msg_mutex_.unlock();
-    updated_cond_.notify_one();
-  }
-
-  /**
-   * \brief Get the thread object for the publishing thread.
-   *
-   * This can be used to set thread properties.
-   */
->>>>>>> ae0f6999
   std::thread & get_thread() { return thread_; }
 
   /**
