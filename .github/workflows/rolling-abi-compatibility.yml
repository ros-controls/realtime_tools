name: Rolling ABI Compatibility Check
on:
  workflow_dispatch:
  pull_request:
    branches:
      - master

concurrency:
  # cancel previous runs of the same workflow, except for pushes on master branch
  group: ${{ github.workflow }}-${{ github.ref }}
  cancel-in-progress: ${{ !startsWith(github.ref, '/refs/heads') }}

jobs:
  abi_check:
<<<<<<< HEAD
    strategy:
      fail-fast: false
      matrix:
        ROS_DISTRO: [jazzy, rolling]
    uses: ros-controls/ros2_control_ci/.github/workflows/reusable-abi-check.yml@master
    with:
      ros_distro: ${{ matrix.ROS_DISTRO }}
=======
    runs-on: ubuntu-latest
    steps:
      - uses: actions/checkout@v4
      - uses: ros-industrial/industrial_ci@master
        env:
          ROS_DISTRO: rolling
          ROS_REPO: main
          ABICHECK_URL: github:${{ github.repository }}#${{ github.base_ref }}
          NOT_TEST_BUILD: true
>>>>>>> c061e036
<|MERGE_RESOLUTION|>--- conflicted
+++ resolved
@@ -12,22 +12,6 @@
 
 jobs:
   abi_check:
-<<<<<<< HEAD
-    strategy:
-      fail-fast: false
-      matrix:
-        ROS_DISTRO: [jazzy, rolling]
     uses: ros-controls/ros2_control_ci/.github/workflows/reusable-abi-check.yml@master
     with:
-      ros_distro: ${{ matrix.ROS_DISTRO }}
-=======
-    runs-on: ubuntu-latest
-    steps:
-      - uses: actions/checkout@v4
-      - uses: ros-industrial/industrial_ci@master
-        env:
-          ROS_DISTRO: rolling
-          ROS_REPO: main
-          ABICHECK_URL: github:${{ github.repository }}#${{ github.base_ref }}
-          NOT_TEST_BUILD: true
->>>>>>> c061e036
+      ros_distro: rolling