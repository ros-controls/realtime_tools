// Copyright (c) 2024, Lennart Nachtigall
//
// Redistribution and use in source and binary forms, with or without
// modification, are permitted provided that the following conditions are met:
//
//    * Redistributions of source code must retain the above copyright
//      notice, this list of conditions and the following disclaimer.
//
//    * Redistributions in binary form must reproduce the above copyright
//      notice, this list of conditions and the following disclaimer in the
//      documentation and/or other materials provided with the distribution.
//
//    * Neither the name of the Willow Garage, Inc. nor the names of its
//      contributors may be used to endorse or promote products derived from
//      this software without specific prior written permission.
//
// THIS SOFTWARE IS PROVIDED BY THE COPYRIGHT HOLDERS AND CONTRIBUTORS "AS IS"
// AND ANY EXPRESS OR IMPLIED WARRANTIES, INCLUDING, BUT NOT LIMITED TO, THE
// IMPLIED WARRANTIES OF MERCHANTABILITY AND FITNESS FOR A PARTICULAR PURPOSE
// ARE DISCLAIMED. IN NO EVENT SHALL THE COPYRIGHT HOLDER OR CONTRIBUTORS BE
// LIABLE FOR ANY DIRECT, INDIRECT, INCIDENTAL, SPECIAL, EXEMPLARY, OR
// CONSEQUENTIAL DAMAGES (INCLUDING, BUT NOT LIMITED TO, PROCUREMENT OF
// SUBSTITUTE GOODS OR SERVICES; LOSS OF USE, DATA, OR PROFITS; OR BUSINESS
// INTERRUPTION) HOWEVER CAUSED AND ON ANY THEORY OF LIABILITY, WHETHER IN
// CONTRACT, STRICT LIABILITY, OR TORT (INCLUDING NEGLIGENCE OR OTHERWISE)
// ARISING IN ANY WAY OUT OF THE USE OF THIS SOFTWARE, EVEN IF ADVISED OF THE
// POSSIBILITY OF SUCH DAMAGE.

// Author: Lennart Nachtigall

#include <gmock/gmock.h>
#include <thread>

#include <realtime_tools/realtime_helpers.hpp>

TEST(thread_priority, get_core_count)
{
  const auto count = realtime_tools::get_number_of_available_processors();

  EXPECT_EQ(count, std::thread::hardware_concurrency());
}

TEST(thread_priority, set_thread_affinity_valid)
{
  // create a basic thread for the test
  std::thread t([]() { std::this_thread::sleep_for(std::chrono::milliseconds(100)); });
  // We should always have at least one core
  EXPECT_TRUE(realtime_tools::set_thread_affinity(t.native_handle(), 0).first);
  t.join();
}

TEST(thread_priority, set_thread_affinity_invalid_too_many_cores)
{
<<<<<<< HEAD
  const auto count = realtime_tools::get_number_of_available_processors();
  // create a basic thread for the test
  std::thread t([]() { std::this_thread::sleep_for(std::chrono::milliseconds(100)); });
=======
  const int count = static_cast<int>(realtime_tools::get_number_of_available_processors());
>>>>>>> 45e93d7c
  // We should always have at least one core
  EXPECT_FALSE(realtime_tools::set_thread_affinity(t.native_handle(), count + 10).first);
  t.join();
}

TEST(thread_priority, set_current_thread_affinity_invalid_too_many_cores)
{
  const auto count = realtime_tools::get_number_of_available_processors();
  // We should always have at least one core
  EXPECT_FALSE(realtime_tools::set_current_thread_affinity(count + 10).first);
}

TEST(thread_priority, set_thread_affinity_valid_reset)
{
  // create a basic thread for the test
  std::thread t([]() { std::this_thread::sleep_for(std::chrono::milliseconds(100)); });
  // Reset core affinity
  EXPECT_TRUE(realtime_tools::set_thread_affinity(t.native_handle(), -1).first);
  t.join();
}

TEST(thread_priority, set_current_thread_affinity_valid_reset)
{
  // Reset core affinity
  EXPECT_TRUE(realtime_tools::set_current_thread_affinity(-1).first);
}

TEST(thread_priority, set_current_thread_affinity_valid)
{
  // We should always have at least one core
  EXPECT_TRUE(realtime_tools::set_current_thread_affinity(0).first);
}<|MERGE_RESOLUTION|>--- conflicted
+++ resolved
@@ -51,13 +51,9 @@
 
 TEST(thread_priority, set_thread_affinity_invalid_too_many_cores)
 {
-<<<<<<< HEAD
-  const auto count = realtime_tools::get_number_of_available_processors();
   // create a basic thread for the test
   std::thread t([]() { std::this_thread::sleep_for(std::chrono::milliseconds(100)); });
-=======
   const int count = static_cast<int>(realtime_tools::get_number_of_available_processors());
->>>>>>> 45e93d7c
   // We should always have at least one core
   EXPECT_FALSE(realtime_tools::set_thread_affinity(t.native_handle(), count + 10).first);
   t.join();
